//! Module to generate or read CCSDS Day Segmented (CDS) timestamps as specified in
//! [CCSDS 301.0-B-4](https://public.ccsds.org/Pubs/301x0b4e1.pdf) section 3.3 .
//!
//! The core data structure to do this is the [cds::TimeProvider] struct.
use super::*;
use crate::private::Sealed;
use chrono::Datelike;
use core::fmt::Debug;
use core::ops::Add;
use core::time::Duration;
use delegate::delegate;

/// Base value for the preamble field for a time field parser to determine the time field type.
pub const P_FIELD_BASE: u8 = (CcsdsTimeCodes::Cds as u8) << 4;
pub const MIN_CDS_FIELD_LEN: usize = 7;
pub const MAX_DAYS_24_BITS: u32 = 2_u32.pow(24) - 1;

/// Generic trait implemented by token structs to specify the length of day field at type
/// level. This trait is only meant to be implemented in this crate and therefore sealed.
pub trait ProvidesDaysLength: Sealed {
    type FieldType: Copy + Clone + TryFrom<i32> + TryFrom<u32> + From<u16> + Into<u32> + Into<i64>;
}

/// Type level token to be used as a generic parameter to [TimeProvider].
#[derive(Debug, PartialEq, Eq, Default)]
pub struct DaysLen16Bits {}

impl Sealed for DaysLen16Bits {}
impl ProvidesDaysLength for DaysLen16Bits {
    type FieldType = u16;
}

/// Type level token to be used as a generic parameter to [TimeProvider].
#[derive(Debug, PartialEq, Eq, Default)]
pub struct DaysLen24Bits {}
impl Sealed for DaysLen24Bits {}
impl ProvidesDaysLength for DaysLen24Bits {
    type FieldType = u32;
}

#[derive(Debug, PartialEq, Eq, Copy, Clone)]
#[cfg_attr(feature = "serde", derive(Serialize, Deserialize))]
pub enum LengthOfDaySegment {
    Short16Bits = 0,
    Long24Bits = 1,
}

#[derive(Debug, Copy, Clone, PartialEq, Eq)]
#[cfg_attr(feature = "serde", derive(Serialize, Deserialize))]
pub enum SubmillisPrecision {
    Absent,
    Microseconds(u16),
    Picoseconds(u32),
    Reserved,
}

#[derive(Debug, PartialEq, Eq, Copy, Clone)]
#[cfg_attr(feature = "serde", derive(Serialize, Deserialize))]
pub enum CdsError {
    /// CCSDS days value exceeds maximum allowed size or is negative
    InvalidCcsdsDays(i64),
    /// There are distinct constructors depending on the days field width detected in the preamble
    /// field. This error will be returned if there is a missmatch.
    InvalidCtorForDaysOfLenInPreamble(LengthOfDaySegment),
}

impl Display for CdsError {
    fn fmt(&self, f: &mut Formatter<'_>) -> core::fmt::Result {
        match self {
            CdsError::InvalidCcsdsDays(days) => {
                write!(f, "invalid ccsds days {}", days)
            }
            CdsError::InvalidCtorForDaysOfLenInPreamble(length_of_day) => {
                write!(
                    f,
                    "wrong constructor for length of day {:?} detected in preamble",
                    length_of_day
                )
            }
        }
    }
}

#[cfg(feature = "std")]
impl Error for CdsError {}
pub fn length_of_day_segment_from_pfield(pfield: u8) -> LengthOfDaySegment {
    if (pfield >> 2) & 0b1 == 1 {
        return LengthOfDaySegment::Long24Bits;
    }
    LengthOfDaySegment::Short16Bits
}

pub fn precision_from_pfield(pfield: u8) -> SubmillisPrecision {
    match pfield & 0b11 {
        0b01 => SubmillisPrecision::Microseconds(0),
        0b10 => SubmillisPrecision::Picoseconds(0),
        0b00 => SubmillisPrecision::Absent,
        0b11 => SubmillisPrecision::Reserved,
        _ => panic!("pfield to SubmillisPrecision failed"),
    }
}

/// This object is the abstraction for the CCSDS Day Segmented Time Code (CDS).
///
/// It has the capability to generate and read timestamps as specified in the CCSDS 301.0-B-4
/// section 3.3 . The width of the days field is configured at compile time via the generic
/// [ProvidesDaysLength] trait which is implemented by [DaysLen16Bits] and [DaysLen24Bits].
///
/// Custom epochs are not supported yet.
/// Furthermore, the preamble field (p-field) is explicitly conveyed.
/// That means it will always be present when writing the time stamp to a raw buffer, and it
/// must be present when reading a CDS timestamp from a raw buffer.
///
/// # Example
///
/// ```
/// use spacepackets::time::cds::{TimeProvider, DaysLen16Bits};
/// use spacepackets::time::{TimeWriter, CcsdsTimeCodes, TimeReader, CcsdsTimeProvider};
///
/// let timestamp_now = TimeProvider::from_now_with_u16_days().unwrap();
/// let mut raw_stamp = [0; 7];
/// {
///     let written = timestamp_now.write_to_bytes(&mut raw_stamp).unwrap();
///     assert_eq!((raw_stamp[0] >> 4) & 0b111, CcsdsTimeCodes::Cds as u8);
///     assert_eq!(written, 7);
/// }
/// {
///     let read_result = TimeProvider::<DaysLen16Bits>::from_bytes(&raw_stamp);
///     assert!(read_result.is_ok());
///     let stamp_deserialized = read_result.unwrap();
///     assert_eq!(stamp_deserialized.len_as_bytes(), 7);
/// }
/// ```
#[derive(Debug, Copy, Clone, PartialEq, Eq)]
#[cfg_attr(feature = "serde", derive(Serialize, Deserialize))]
pub struct TimeProvider<DaysLen: ProvidesDaysLength = DaysLen16Bits> {
    pfield: u8,
    ccsds_days: DaysLen::FieldType,
    ms_of_day: u32,
    submillis_precision: Option<SubmillisPrecision>,
    /// This is not strictly necessary but still cached because it significantly simplifies the
    /// calculation of [`DateTime<Utc>`].
    unix_seconds: i64,
}

/// Private trait which serves as an abstraction for different converters.
trait CdsConverter {
    fn submillis_precision(&self) -> Option<SubmillisPrecision>;
    fn ms_of_day(&self) -> u32;
    fn ccsds_days(&self) -> u32;
    fn unix_days_seconds(&self) -> i64;
}

struct ConversionFromUnix {
    ccsds_days: u32,
    ms_of_day: u32,
    /// This is a side-product of the calculation of the CCSDS days. It is useful for
    /// re-calculating the datetime at a later point and therefore supplied as well.
    unix_days_seconds: i64,
}

impl ConversionFromUnix {
    fn new(unix_seconds: i64, subsec_millis: u32) -> Result<Self, TimestampError> {
        let (unix_days, secs_of_day) = calc_unix_days_and_secs_of_day(unix_seconds);
        let ccsds_days = unix_to_ccsds_days(unix_days);
        if ccsds_days == 0 && (secs_of_day > 0 || subsec_millis > 0) || ccsds_days < 0 {
            let millis = if unix_seconds < 0 {
                unix_seconds * 1000 - subsec_millis as i64
            } else {
                unix_seconds * 1000 + subsec_millis as i64
            };
            return Err(TimestampError::DateBeforeCcsdsEpoch(
                Utc.timestamp_millis_opt(millis).unwrap(),
            ));
        }
        Ok(Self {
            ccsds_days: unix_to_ccsds_days(unix_days) as u32,
            ms_of_day: secs_of_day * 1000 + subsec_millis,
            unix_days_seconds: unix_days * SECONDS_PER_DAY as i64,
        })
    }
}

impl CdsConverter for ConversionFromUnix {
    fn submillis_precision(&self) -> Option<SubmillisPrecision> {
        None
    }

    fn ms_of_day(&self) -> u32 {
        self.ms_of_day
    }

    fn ccsds_days(&self) -> u32 {
        self.ccsds_days
    }

    fn unix_days_seconds(&self) -> i64 {
        self.unix_days_seconds
    }
}

/// Helper struct which generates fields for the CDS time provider from a datetime.
struct ConversionFromDatetime {
    unix_conversion: ConversionFromUnix,
    submillis_prec: Option<SubmillisPrecision>,
}

impl CdsConverter for ConversionFromDatetime {
    fn submillis_precision(&self) -> Option<SubmillisPrecision> {
        self.submillis_prec
    }

    delegate! {
        to self.unix_conversion {
            fn ms_of_day(&self) -> u32;
            fn ccsds_days(&self) -> u32;
            fn unix_days_seconds(&self) -> i64;
        }
    }
}

#[inline]
fn calc_unix_days_and_secs_of_day(unix_seconds: i64) -> (i64, u32) {
    let mut secs_of_day = unix_seconds % SECONDS_PER_DAY as i64;
    let mut unix_days = (unix_seconds - secs_of_day) / SECONDS_PER_DAY as i64;
    // Imagine the CCSDS epoch time minus 5 seconds: We now have the last day in the year
    // 1969 (-1 unix days) shortly before midnight (SECONDS_PER_DAY - 5).
    if secs_of_day < 0 {
        unix_days -= 1;
        secs_of_day = SECONDS_PER_DAY as i64 + secs_of_day
    }
    (unix_days, secs_of_day as u32)
}

impl ConversionFromDatetime {
    fn new(dt: &DateTime<Utc>) -> Result<Self, TimestampError> {
        Self::new_generic(dt, None)
    }

    fn new_with_submillis_us_prec(dt: &DateTime<Utc>) -> Result<Self, TimestampError> {
        Self::new_generic(dt, Some(SubmillisPrecision::Microseconds(0)))
    }

    fn new_with_submillis_ps_prec(dt: &DateTime<Utc>) -> Result<Self, TimestampError> {
        Self::new_generic(dt, Some(SubmillisPrecision::Picoseconds(0)))
    }

    fn new_generic(
        dt: &DateTime<Utc>,
        mut prec: Option<SubmillisPrecision>,
    ) -> Result<Self, TimestampError> {
        // The CDS timestamp does not support timestamps before the CCSDS epoch.
        if dt.year() < 1958 {
            return Err(TimestampError::DateBeforeCcsdsEpoch(*dt));
        }
        // The contained values in the conversion should be all positive now
        let unix_conversion =
            ConversionFromUnix::new(dt.timestamp(), dt.timestamp_subsec_millis())?;
        if let Some(submilli_prec) = prec {
            match submilli_prec {
                SubmillisPrecision::Microseconds(_) => {
                    prec = Some(SubmillisPrecision::Microseconds(
                        (dt.timestamp_subsec_micros() % 1000) as u16,
                    ));
                }
                SubmillisPrecision::Picoseconds(_) => {
                    prec = Some(SubmillisPrecision::Picoseconds(
                        (dt.timestamp_subsec_nanos() * 1000),
                    ));
                }
                _ => (),
            }
        }
        Ok(Self {
            unix_conversion,
            submillis_prec: prec,
        })
    }
}

#[cfg(feature = "std")]
struct ConversionFromNow {
    unix_conversion: ConversionFromUnix,
    submillis_prec: Option<SubmillisPrecision>,
}

#[cfg(feature = "std")]
impl ConversionFromNow {
    fn new() -> Result<Self, SystemTimeError> {
        Self::new_generic(None)
    }

    fn new_with_submillis_us_prec() -> Result<Self, SystemTimeError> {
        Self::new_generic(Some(SubmillisPrecision::Microseconds(0)))
    }

    fn new_with_submillis_ps_prec() -> Result<Self, SystemTimeError> {
        Self::new_generic(Some(SubmillisPrecision::Picoseconds(0)))
    }

    fn new_generic(mut prec: Option<SubmillisPrecision>) -> Result<Self, SystemTimeError> {
        let now = SystemTime::now().duration_since(SystemTime::UNIX_EPOCH)?;
        let epoch = now.as_secs();
        // This should always return a value with valid (non-negative) CCSDS days,
        // so it is okay to unwrap
        let unix_conversion = ConversionFromUnix::new(epoch as i64, now.subsec_millis()).unwrap();
        // Both values should now be positive
        if let Some(submilli_prec) = prec {
            match submilli_prec {
                SubmillisPrecision::Microseconds(_) => {
                    prec = Some(SubmillisPrecision::Microseconds(
                        (now.subsec_micros() % 1000) as u16,
                    ));
                }
                SubmillisPrecision::Picoseconds(_) => {
<<<<<<< HEAD
                    prec = Some(SubmillisPrecision::Picoseconds(
                        (now.subsec_nanos() * 1000),
                    ));
=======
                    prec = Some(SubmillisPrecision::Picoseconds(now.subsec_nanos() * 1000));
>>>>>>> 1c702f93
                }
                _ => (),
            }
        }
        Ok(Self {
            unix_conversion,
            submillis_prec: prec,
        })
    }
}

impl CdsConverter for ConversionFromNow {
    fn submillis_precision(&self) -> Option<SubmillisPrecision> {
        self.submillis_prec
    }

    delegate! {
        to self.unix_conversion {
            fn ms_of_day(&self) -> u32;
            fn ccsds_days(&self) -> u32;
            fn unix_days_seconds(&self) -> i64;
        }
    }
}

impl<ProvidesDaysLen: ProvidesDaysLength> TimeProvider<ProvidesDaysLen> {
    pub fn set_submillis_precision(&mut self, prec: SubmillisPrecision) {
        self.pfield &= !(0b11);
        if let SubmillisPrecision::Absent = prec {
            self.submillis_precision = None;
            return;
        }
        self.submillis_precision = Some(prec);
        match prec {
            SubmillisPrecision::Microseconds(_) => {
                self.pfield |= 0b01;
            }
            SubmillisPrecision::Picoseconds(_) => {
                self.pfield |= 0b10;
            }
            _ => (),
        }
    }

    pub fn clear_submillis_precision(&mut self) {
        self.pfield &= !(0b11);
        self.submillis_precision = None;
    }

    pub fn ccsds_days(&self) -> ProvidesDaysLen::FieldType {
        self.ccsds_days
    }

    fn ccsds_days_as_u32(&self) -> u32 {
        self.ccsds_days.into()
    }

    pub fn submillis_precision(&self) -> Option<SubmillisPrecision> {
        self.submillis_precision
    }

    pub fn ms_of_day(&self) -> u32 {
        self.ms_of_day
    }

    fn generic_raw_read_checks(
        buf: &[u8],
        days_len: LengthOfDaySegment,
    ) -> Result<SubmillisPrecision, TimestampError> {
        if buf.len() < MIN_CDS_FIELD_LEN {
            return Err(TimestampError::ByteConversionError(
                ByteConversionError::FromSliceTooSmall(SizeMissmatch {
                    expected: MIN_CDS_FIELD_LEN,
                    found: buf.len(),
                }),
            ));
        }
        let pfield = buf[0];
        match CcsdsTimeCodes::try_from(pfield >> 4 & 0b111) {
            Ok(cds_type) => match cds_type {
                CcsdsTimeCodes::Cds => (),
                _ => {
                    return Err(TimestampError::InvalidTimeCode(
                        CcsdsTimeCodes::Cds,
                        cds_type as u8,
                    ))
                }
            },
            _ => {
                return Err(TimestampError::InvalidTimeCode(
                    CcsdsTimeCodes::Cds,
                    pfield >> 4 & 0b111,
                ))
            }
        };
        if ((pfield >> 3) & 0b1) == 1 {
            return Err(TimestampError::CustomEpochNotSupported);
        }
        let days_len_from_pfield = length_of_day_segment_from_pfield(pfield);
        if days_len_from_pfield != days_len {
            return Err(CdsError::InvalidCtorForDaysOfLenInPreamble(days_len_from_pfield).into());
        }
        let stamp_len = Self::calc_stamp_len(pfield);
        if buf.len() < stamp_len {
            return Err(TimestampError::ByteConversionError(
                ByteConversionError::FromSliceTooSmall(SizeMissmatch {
                    expected: stamp_len,
                    found: buf.len(),
                }),
            ));
        }
        Ok(precision_from_pfield(pfield))
    }

    fn calc_stamp_len(pfield: u8) -> usize {
        let mut init_len = 7;
        if length_of_day_segment_from_pfield(pfield) == LengthOfDaySegment::Long24Bits {
            init_len += 1
        }
        match pfield & 0b11 {
            0b01 => {
                init_len += 2;
            }
            0b10 => {
                init_len += 4;
            }
            _ => (),
        }
        init_len
    }

    fn setup(&mut self, unix_days_seconds: i64, ms_of_day: u32) {
        self.calc_unix_seconds(unix_days_seconds, ms_of_day);
    }

    #[inline]
    fn calc_unix_seconds(&mut self, unix_days_seconds: i64, ms_of_day: u32) {
        self.unix_seconds = unix_days_seconds;
        let seconds_of_day = (ms_of_day / 1000) as i64;
        if self.unix_seconds < 0 {
            self.unix_seconds -= seconds_of_day;
        } else {
            self.unix_seconds += seconds_of_day;
        }
    }

    fn calc_date_time(&self, ns_since_last_second: u32) -> Option<DateTime<Utc>> {
        assert!(
            ns_since_last_second < 10_u32.pow(9),
            "Invalid MS since last second"
        );
        if let LocalResult::Single(val) = Utc.timestamp_opt(self.unix_seconds, ns_since_last_second)
        {
            return Some(val);
        }
        None
    }

    fn length_check(&self, buf: &[u8], len_as_bytes: usize) -> Result<(), TimestampError> {
        if buf.len() < len_as_bytes {
            return Err(TimestampError::ByteConversionError(
                ByteConversionError::ToSliceTooSmall(SizeMissmatch {
                    expected: len_as_bytes,
                    found: buf.len(),
                }),
            ));
        }
        Ok(())
    }

    fn generic_new(
        days_len: LengthOfDaySegment,
        ccsds_days: ProvidesDaysLen::FieldType,
        ms_of_day: u32,
    ) -> Result<Self, CdsError>
    where
        i64: From<ProvidesDaysLen::FieldType>,
    {
        let mut provider = Self {
            pfield: Self::generate_p_field(days_len, None),
            ccsds_days,
            ms_of_day,
            unix_seconds: 0,
            submillis_precision: None,
        };
        let unix_days_seconds = ccsds_to_unix_days(i64::from(ccsds_days)) * SECONDS_PER_DAY as i64;
        provider.setup(unix_days_seconds, ms_of_day);
        Ok(provider)
    }

    fn from_dt_generic(
        dt: &DateTime<Utc>,
        days_len: LengthOfDaySegment,
    ) -> Result<Self, TimestampError> {
        let conv_from_dt = ConversionFromDatetime::new(dt)?;
        Self::generic_from_conversion(days_len, conv_from_dt)
    }

    fn from_dt_generic_us_prec(
        dt: &DateTime<Utc>,
        days_len: LengthOfDaySegment,
    ) -> Result<Self, TimestampError> {
        let conv_from_dt = ConversionFromDatetime::new_with_submillis_us_prec(dt)?;
        Self::generic_from_conversion(days_len, conv_from_dt)
    }

    fn from_dt_generic_ps_prec(
        dt: &DateTime<Utc>,
        days_len: LengthOfDaySegment,
    ) -> Result<Self, TimestampError> {
        let conv_from_dt = ConversionFromDatetime::new_with_submillis_ps_prec(dt)?;
        Self::generic_from_conversion(days_len, conv_from_dt)
    }

    fn from_unix_generic(
        unix_seconds: i64,
        subsec_millis: u32,
        days_len: LengthOfDaySegment,
    ) -> Result<Self, TimestampError> {
        let conv_from_dt = ConversionFromUnix::new(unix_seconds, subsec_millis)?;
        Self::generic_from_conversion(days_len, conv_from_dt)
    }

    #[cfg(feature = "std")]
    fn from_now_generic(days_len: LengthOfDaySegment) -> Result<Self, StdTimestampError> {
        let conversion_from_now = ConversionFromNow::new()?;
        Self::generic_from_conversion(days_len, conversion_from_now)
            .map_err(StdTimestampError::TimestampError)
    }

    #[cfg(feature = "std")]
    fn from_now_generic_us_prec(days_len: LengthOfDaySegment) -> Result<Self, StdTimestampError> {
        let conversion_from_now = ConversionFromNow::new_with_submillis_us_prec()?;
        Self::generic_from_conversion(days_len, conversion_from_now)
            .map_err(StdTimestampError::TimestampError)
    }

    #[cfg(feature = "std")]
    fn from_now_generic_ps_prec(days_len: LengthOfDaySegment) -> Result<Self, StdTimestampError> {
        let conversion_from_now = ConversionFromNow::new_with_submillis_ps_prec()?;
        Self::generic_from_conversion(days_len, conversion_from_now)
            .map_err(StdTimestampError::TimestampError)
    }

    fn generic_from_conversion<C: CdsConverter>(
        days_len: LengthOfDaySegment,
        converter: C,
    ) -> Result<Self, TimestampError> {
        let ccsds_days: ProvidesDaysLen::FieldType =
            converter.ccsds_days().try_into().map_err(|_| {
                TimestampError::CdsError(CdsError::InvalidCcsdsDays(converter.ccsds_days().into()))
            })?;
        let mut provider = Self {
            pfield: Self::generate_p_field(days_len, converter.submillis_precision()),
            ccsds_days,
            ms_of_day: converter.ms_of_day(),
            unix_seconds: 0,
            submillis_precision: converter.submillis_precision(),
        };
        provider.setup(converter.unix_days_seconds(), converter.ms_of_day());
        Ok(provider)
    }

    #[cfg(feature = "std")]
    fn generic_conversion_from_now(&self) -> Result<ConversionFromNow, SystemTimeError> {
        Ok(match self.submillis_precision {
            None => ConversionFromNow::new()?,
            Some(prec) => match prec {
                SubmillisPrecision::Microseconds(_) => {
                    ConversionFromNow::new_with_submillis_us_prec()?
                }
                SubmillisPrecision::Picoseconds(_) => {
                    ConversionFromNow::new_with_submillis_ps_prec()?
                }
                _ => ConversionFromNow::new()?,
            },
        })
    }

    fn generate_p_field(
        day_seg_len: LengthOfDaySegment,
        submillis_prec: Option<SubmillisPrecision>,
    ) -> u8 {
        let mut pfield = P_FIELD_BASE | ((day_seg_len as u8) << 2);
        if let Some(submillis_prec) = submillis_prec {
            match submillis_prec {
                SubmillisPrecision::Microseconds(_) => pfield |= 0b01,
                SubmillisPrecision::Picoseconds(_) => pfield |= 0b10,
                SubmillisPrecision::Reserved => pfield |= 0b11,
                _ => (),
            }
        }
        pfield
    }

    #[cfg(feature = "std")]
    #[cfg_attr(doc_cfg, doc(cfg(feature = "std")))]
    pub fn update_from_now(&mut self) -> Result<(), StdTimestampError> {
        let conversion_from_now = self.generic_conversion_from_now()?;
        let ccsds_days: ProvidesDaysLen::FieldType = conversion_from_now
            .unix_conversion
            .ccsds_days
            .try_into()
            .map_err(|_| {
                StdTimestampError::TimestampError(
                    CdsError::InvalidCcsdsDays(
                        conversion_from_now.unix_conversion.ccsds_days as i64,
                    )
                    .into(),
                )
            })?;
        self.ccsds_days = ccsds_days;
        self.ms_of_day = conversion_from_now.unix_conversion.ms_of_day;
        self.setup(
            conversion_from_now.unix_conversion.unix_days_seconds,
            conversion_from_now.unix_conversion.ms_of_day,
        );
        Ok(())
    }
}

impl TimeProvider<DaysLen24Bits> {
    /// Generate a new timestamp provider with the days field width set to 24 bits
    pub fn new_with_u24_days(ccsds_days: u32, ms_of_day: u32) -> Result<Self, CdsError> {
        if ccsds_days > MAX_DAYS_24_BITS {
            return Err(CdsError::InvalidCcsdsDays(ccsds_days.into()));
        }
        Self::generic_new(LengthOfDaySegment::Long24Bits, ccsds_days, ms_of_day)
    }

    /// Create a provider from a generic UNIX timestamp (seconds since 01-01-1970 00:00:00).
    ///
    /// ## Errors
    ///
    /// This function will return [TimestampError::DateBeforeCcsdsEpoch] or
    /// [TimestampError::CdsError] if the time is before the CCSDS epoch (01-01-1958 00:00:00) or
    /// the CCSDS days value exceeds the allowed bit width (24 bits).
    pub fn from_unix_secs_with_u24_days(
        unix_seconds: i64,
        subsec_millis: u32,
    ) -> Result<Self, TimestampError> {
        Self::from_unix_generic(unix_seconds, subsec_millis, LengthOfDaySegment::Long24Bits)
    }

    /// Create a provider from a [`DateTime<Utc>`] struct.
    ///
    /// ## Errors
    ///
    /// This function will return [TimestampError::DateBeforeCcsdsEpoch] or
    /// [TimestampError::CdsError] if the time is before the CCSDS epoch (01-01-1958 00:00:00) or
    /// the CCSDS days value exceeds the allowed bit width (24 bits).
    pub fn from_dt_with_u24_days(dt: &DateTime<Utc>) -> Result<Self, TimestampError> {
        Self::from_dt_generic(dt, LengthOfDaySegment::Long24Bits)
    }

    /// Like [Self::from_dt_with_u24_days] but with microsecond sub-millisecond precision.
    pub fn from_dt_with_u24_days_us_prec(dt: &DateTime<Utc>) -> Result<Self, TimestampError> {
        Self::from_dt_generic_us_prec(dt, LengthOfDaySegment::Long24Bits)
    }

    /// Like [Self::from_dt_with_u24_days] but with picoseconds sub-millisecond precision.
    pub fn from_dt_with_u24_days_ps_prec(dt: &DateTime<Utc>) -> Result<Self, TimestampError> {
        Self::from_dt_generic_ps_prec(dt, LengthOfDaySegment::Long24Bits)
    }

    /// Generate a time stamp from the current time using the system clock.
    #[cfg(feature = "std")]
    #[cfg_attr(doc_cfg, doc(cfg(feature = "std")))]
    pub fn from_now_with_u24_days() -> Result<Self, StdTimestampError> {
        Self::from_now_generic(LengthOfDaySegment::Long24Bits)
    }

    /// Like [Self::from_now_with_u24_days] but with microsecond sub-millisecond precision.
    #[cfg(feature = "std")]
    #[cfg_attr(doc_cfg, doc(cfg(feature = "std")))]
    pub fn from_now_with_u24_days_us_prec() -> Result<Self, StdTimestampError> {
        Self::from_now_generic_us_prec(LengthOfDaySegment::Long24Bits)
    }

    /// Like [Self::from_now_with_u24_days] but with picoseconds sub-millisecond precision.
    #[cfg(feature = "std")]
    #[cfg_attr(doc_cfg, doc(cfg(feature = "std")))]
    pub fn from_now_with_u24_days_ps_prec() -> Result<Self, StdTimestampError> {
        Self::from_now_generic_us_prec(LengthOfDaySegment::Long24Bits)
    }

    fn from_bytes_with_u24_days(buf: &[u8]) -> Result<Self, TimestampError> {
        let submillis_precision =
            Self::generic_raw_read_checks(buf, LengthOfDaySegment::Long24Bits)?;
        let mut temp_buf: [u8; 4] = [0; 4];
        temp_buf[1..4].copy_from_slice(&buf[1..4]);
        let cccsds_days: u32 = u32::from_be_bytes(temp_buf);
        let ms_of_day: u32 = u32::from_be_bytes(buf[4..8].try_into().unwrap());
        let mut provider = Self::new_with_u24_days(cccsds_days, ms_of_day)?;
        match submillis_precision {
            SubmillisPrecision::Microseconds(_) => {
                provider.set_submillis_precision(SubmillisPrecision::Microseconds(
                    u16::from_be_bytes(buf[8..10].try_into().unwrap()),
                ))
            }
            SubmillisPrecision::Picoseconds(_) => provider.set_submillis_precision(
                SubmillisPrecision::Picoseconds(u32::from_be_bytes(buf[8..12].try_into().unwrap())),
            ),
            _ => (),
        }
        Ok(provider)
    }
}

impl TimeProvider<DaysLen16Bits> {
    /// Generate a new timestamp provider with the days field width set to 16 bits
    pub fn new_with_u16_days(ccsds_days: u16, ms_of_day: u32) -> Self {
        // This should never fail, type system ensures CCSDS can not be negative or too large
        Self::generic_new(LengthOfDaySegment::Short16Bits, ccsds_days, ms_of_day).unwrap()
    }

    /// Create a provider from a generic UNIX timestamp (seconds since 01-01-1970 00:00:00).
    ///
    /// ## Errors
    ///
    /// This function will return [TimestampError::DateBeforeCcsdsEpoch] or
    /// [TimestampError::CdsError] if the time is before the CCSDS epoch (01-01-1958 00:00:00) or
    /// the CCSDS days value exceeds the allowed bit width (24 bits).
    pub fn from_unix_secs_with_u16_days(
        unix_seconds: i64,
        subsec_millis: u32,
    ) -> Result<Self, TimestampError> {
        Self::from_unix_generic(unix_seconds, subsec_millis, LengthOfDaySegment::Short16Bits)
    }

    /// Create a provider from a [`DateTime<Utc>`] struct.
    ///
    /// This function will return a [TimestampError::DateBeforeCcsdsEpoch] or a
    /// [TimestampError::CdsError] if the time is before the CCSDS epoch (01-01-1958 00:00:00) or
    /// the CCSDS days value exceeds the allowed bit width (16 bits).
    pub fn from_dt_with_u16_days(dt: &DateTime<Utc>) -> Result<Self, TimestampError> {
        Self::from_dt_generic(dt, LengthOfDaySegment::Short16Bits)
    }

    /// Like [Self::from_dt_with_u16_days] but with microsecond sub-millisecond precision.
    pub fn from_dt_with_u16_days_us_precision(dt: &DateTime<Utc>) -> Result<Self, TimestampError> {
        Self::from_dt_generic_us_prec(dt, LengthOfDaySegment::Short16Bits)
    }

    /// Like [Self::from_dt_with_u16_days] but with picoseconds sub-millisecond precision.
    pub fn from_dt_with_u16_days_ps_precision(dt: &DateTime<Utc>) -> Result<Self, TimestampError> {
        Self::from_dt_generic_ps_prec(dt, LengthOfDaySegment::Short16Bits)
    }

    /// Generate a time stamp from the current time using the system clock.
    #[cfg(feature = "std")]
    #[cfg_attr(doc_cfg, doc(cfg(feature = "std")))]
    pub fn from_now_with_u16_days() -> Result<Self, StdTimestampError> {
        Self::from_now_generic(LengthOfDaySegment::Short16Bits)
    }

    /// Like [Self::from_now_with_u16_days] but with microsecond sub-millisecond precision.
    #[cfg(feature = "std")]
    #[cfg_attr(doc_cfg, doc(cfg(feature = "std")))]
    pub fn from_now_with_u16_days_us_precision() -> Result<Self, StdTimestampError> {
        Self::from_now_generic_us_prec(LengthOfDaySegment::Short16Bits)
    }

    /// Like [Self::from_now_with_u16_days] but with picosecond sub-millisecond precision.
    #[cfg(feature = "std")]
    #[cfg_attr(doc_cfg, doc(cfg(feature = "std")))]
    pub fn from_now_with_u16_days_ps_precision() -> Result<Self, StdTimestampError> {
        Self::from_now_generic_ps_prec(LengthOfDaySegment::Short16Bits)
    }

    fn from_bytes_with_u16_days(buf: &[u8]) -> Result<Self, TimestampError> {
        let submillis_precision =
            Self::generic_raw_read_checks(buf, LengthOfDaySegment::Short16Bits)?;
        let ccsds_days: u16 = u16::from_be_bytes(buf[1..3].try_into().unwrap());
        let ms_of_day: u32 = u32::from_be_bytes(buf[3..7].try_into().unwrap());
        let mut provider = Self::new_with_u16_days(ccsds_days, ms_of_day);
        provider.pfield = buf[0];
        match submillis_precision {
            SubmillisPrecision::Microseconds(_) => provider.set_submillis_precision(
                SubmillisPrecision::Microseconds(u16::from_be_bytes(buf[7..9].try_into().unwrap())),
            ),
            SubmillisPrecision::Picoseconds(_) => provider.set_submillis_precision(
                SubmillisPrecision::Picoseconds(u32::from_be_bytes(buf[7..11].try_into().unwrap())),
            ),
            _ => (),
        }
        Ok(provider)
    }
}

fn add_for_max_ccsds_days_val<T: ProvidesDaysLength>(
    time_provider: TimeProvider<T>,
    max_days_val: u32,
    duration: Duration,
) -> (u32, u32, Option<SubmillisPrecision>) {
    let mut next_ccsds_days = time_provider.ccsds_days_as_u32();
    let mut next_ms_of_day = time_provider.ms_of_day;
    let mut precision = None;
    // Increment CCSDS days by a certain amount while also accounting for overflow.
    let increment_days = |ccsds_days: &mut u32, days_inc: u32| {
        let days_addition = *ccsds_days + days_inc;
        if days_addition >= (max_days_val - 1) {
            *ccsds_days = days_addition - max_days_val;
        } else {
            *ccsds_days += days_inc;
        }
    };
    // Increment MS of day by a certain amount while also accounting for overflow, where
    // the new value exceeds the MS of a day.
    let increment_ms_of_day = |ms_of_day: &mut u32, ms_inc: u32, ccsds_days: &mut u32| {
        let ms_addition = *ms_of_day + ms_inc;
        if ms_addition >= MS_PER_DAY {
            *ms_of_day = ms_addition - MS_PER_DAY;
            // Re-use existing closure to always amount for overflow.
            increment_days(ccsds_days, 1);
        }
    };
    if let Some(submillis_prec) = time_provider.submillis_precision {
        match submillis_prec {
            SubmillisPrecision::Absent => {}
            SubmillisPrecision::Microseconds(mut us) => {
                let micros = duration.as_micros();
                let submilli_micros = (micros % 1000) as u16;
                us += submilli_micros;
                if us >= 1000 {
                    let carryover_us = us - 1000;
                    increment_ms_of_day(&mut next_ms_of_day, 1, &mut next_ccsds_days);
                    precision = Some(SubmillisPrecision::Microseconds(carryover_us));
                }
            }
            SubmillisPrecision::Picoseconds(_ps) => {}
            SubmillisPrecision::Reserved => {}
        }
    }
    let full_ms = duration.as_millis();
    let ms_of_day = (full_ms % MS_PER_DAY as u128) as u32;
    increment_ms_of_day(&mut next_ms_of_day, ms_of_day, &mut next_ccsds_days);
    increment_days(
        &mut next_ccsds_days,
        (full_ms as u32 - ms_of_day) / MS_PER_DAY,
    );
    (next_ccsds_days, next_ms_of_day, precision)
}

/// Allows adding an duration in form of an offset. Please note that the CCSDS days will rollover
/// when they overflow, because addition needs to be infallible. The user needs to check for a
/// days overflow when this is a possibility and might be a problem.
impl Add<Duration> for TimeProvider<DaysLen16Bits> {
    type Output = Self;

    fn add(self, duration: Duration) -> Self::Output {
        let (next_ccsds_days, next_ms_of_day, precision) =
            add_for_max_ccsds_days_val(self, u16::MAX as u32, duration);
        let mut provider = Self::new_with_u16_days(next_ccsds_days as u16, next_ms_of_day);
        if let Some(prec) = precision {
            provider.set_submillis_precision(prec);
        }
        provider
    }
}

/// Allows adding an duration in form of an offset. Please note that the CCSDS days will rollover
/// when they overflow, because addition needs to be infallible. The user needs to check for a
/// days overflow when this is a possibility and might be a problem.
impl Add<Duration> for TimeProvider<DaysLen24Bits> {
    type Output = Self;

    fn add(self, duration: Duration) -> Self::Output {
        let (next_ccsds_days, next_ms_of_day, precision) =
            add_for_max_ccsds_days_val(self, MAX_DAYS_24_BITS, duration);
        let mut provider = Self::new_with_u24_days(next_ccsds_days, next_ms_of_day).unwrap();
        if let Some(prec) = precision {
            provider.set_submillis_precision(prec);
        }
        provider
    }
}

impl TryFrom<DateTime<Utc>> for TimeProvider<DaysLen16Bits> {
    type Error = TimestampError;

    fn try_from(dt: DateTime<Utc>) -> Result<Self, Self::Error> {
        let conversion = ConversionFromDatetime::new(&dt)?;
        Self::generic_from_conversion(LengthOfDaySegment::Short16Bits, conversion)
    }
}

impl TryFrom<DateTime<Utc>> for TimeProvider<DaysLen24Bits> {
    type Error = TimestampError;

    fn try_from(dt: DateTime<Utc>) -> Result<Self, Self::Error> {
        let conversion = ConversionFromDatetime::new(&dt)?;
        Self::generic_from_conversion(LengthOfDaySegment::Long24Bits, conversion)
    }
}

impl<ProvidesDaysLen: ProvidesDaysLength> CcsdsTimeProvider for TimeProvider<ProvidesDaysLen> {
    fn len_as_bytes(&self) -> usize {
        Self::calc_stamp_len(self.pfield)
    }

    fn p_field(&self) -> (usize, [u8; 2]) {
        (1, [self.pfield, 0])
    }

    fn ccdsd_time_code(&self) -> CcsdsTimeCodes {
        CcsdsTimeCodes::Cds
    }

    fn unix_seconds(&self) -> i64 {
        self.unix_seconds
    }

    fn date_time(&self) -> Option<DateTime<Utc>> {
        let mut ns_since_last_sec = (self.ms_of_day % 1000) * 10_u32.pow(6);
        if let Some(precision) = self.submillis_precision {
            match precision {
                SubmillisPrecision::Microseconds(us) => {
                    ns_since_last_sec += us as u32 * 1000;
                }
                SubmillisPrecision::Picoseconds(ps) => {
                    ns_since_last_sec += ps / 1000;
                }
                _ => (),
            }
        }
        self.calc_date_time(ns_since_last_sec)
    }
}

impl TimeReader for TimeProvider<DaysLen16Bits> {
    fn from_bytes(buf: &[u8]) -> Result<Self, TimestampError> {
        Self::from_bytes_with_u16_days(buf)
    }
}

impl TimeReader for TimeProvider<DaysLen24Bits> {
    fn from_bytes(buf: &[u8]) -> Result<Self, TimestampError> {
        Self::from_bytes_with_u24_days(buf)
    }
}

impl TimeWriter for TimeProvider<DaysLen16Bits> {
    fn write_to_bytes(&self, buf: &mut [u8]) -> Result<usize, TimestampError> {
        self.length_check(buf, self.len_as_bytes())?;
        buf[0] = self.pfield;
        buf[1..3].copy_from_slice(self.ccsds_days.to_be_bytes().as_slice());
        buf[3..7].copy_from_slice(self.ms_of_day.to_be_bytes().as_slice());
        if let Some(submillis_prec) = self.submillis_precision {
            match submillis_prec {
                SubmillisPrecision::Microseconds(ms) => {
                    buf[7..9].copy_from_slice(ms.to_be_bytes().as_slice());
                }
                SubmillisPrecision::Picoseconds(ps) => {
                    buf[7..11].copy_from_slice(ps.to_be_bytes().as_slice());
                }
                _ => (),
            }
        }
        Ok(self.len_as_bytes())
    }
}

impl TimeWriter for TimeProvider<DaysLen24Bits> {
    fn write_to_bytes(&self, buf: &mut [u8]) -> Result<usize, TimestampError> {
        self.length_check(buf, self.len_as_bytes())?;
        buf[0] = self.pfield;
        let be_days = self.ccsds_days.to_be_bytes();
        buf[1..4].copy_from_slice(&be_days[1..4]);
        buf[4..8].copy_from_slice(self.ms_of_day.to_be_bytes().as_slice());
        if let Some(submillis_prec) = self.submillis_precision {
            match submillis_prec {
                SubmillisPrecision::Microseconds(ms) => {
                    buf[8..10].copy_from_slice(ms.to_be_bytes().as_slice());
                }
                SubmillisPrecision::Picoseconds(ps) => {
                    buf[8..12].copy_from_slice(ps.to_be_bytes().as_slice());
                }
                _ => (),
            }
        }
        Ok(self.len_as_bytes())
    }
}

#[cfg(test)]
mod tests {
    use super::*;
    use crate::time::TimestampError::{ByteConversionError, InvalidTimeCode};
    use crate::ByteConversionError::{FromSliceTooSmall, ToSliceTooSmall};
    use chrono::{Datelike, NaiveDate, Timelike};
    #[cfg(feature = "serde")]
    use postcard::{from_bytes, to_allocvec};
    use std::format;

    #[test]
    fn test_time_stamp_zero_args() {
        let time_stamper = TimeProvider::new_with_u16_days(0, 0);
        assert_eq!(
            time_stamper.unix_seconds(),
            (DAYS_CCSDS_TO_UNIX * SECONDS_PER_DAY as i32) as i64
        );
        assert_eq!(time_stamper.submillis_precision(), None);
        assert_eq!(time_stamper.ccdsd_time_code(), CcsdsTimeCodes::Cds);
        assert_eq!(
            time_stamper.p_field(),
            (1, [(CcsdsTimeCodes::Cds as u8) << 4, 0])
        );
        let date_time = time_stamper.date_time().unwrap();
        assert_eq!(date_time.year(), 1958);
        assert_eq!(date_time.month(), 1);
        assert_eq!(date_time.day(), 1);
        assert_eq!(date_time.hour(), 0);
        assert_eq!(date_time.minute(), 0);
        assert_eq!(date_time.second(), 0);
    }

    #[test]
    fn test_time_stamp_unix_epoch() {
        let time_stamper = TimeProvider::new_with_u16_days((-DAYS_CCSDS_TO_UNIX) as u16, 0);
        assert_eq!(time_stamper.unix_seconds(), 0);
        assert_eq!(time_stamper.submillis_precision(), None);
        let date_time = time_stamper.date_time().unwrap();
        assert_eq!(date_time.year(), 1970);
        assert_eq!(date_time.month(), 1);
        assert_eq!(date_time.day(), 1);
        assert_eq!(date_time.hour(), 0);
        assert_eq!(date_time.minute(), 0);
        assert_eq!(date_time.second(), 0);
    }

    #[test]
    fn test_large_days_field_write() {
        let time_stamper = TimeProvider::new_with_u24_days(0x108020_u32, 0);
        assert!(time_stamper.is_ok());
        let time_stamper = time_stamper.unwrap();
        assert_eq!(time_stamper.len_as_bytes(), 8);
        let mut buf = [0; 16];
        let written = time_stamper.write_to_bytes(&mut buf);
        assert!(written.is_ok());
        let written = written.unwrap();
        assert_eq!(written, 8);
        assert_eq!(buf[1], 0x10);
        assert_eq!(buf[2], 0x80);
        assert_eq!(buf[3], 0x20);
        let ms = u32::from_be_bytes(buf[4..8].try_into().unwrap());
        assert_eq!(ms, 0);
        assert_eq!((buf[0] >> 2) & 0b1, 1);
    }

    #[test]
    fn test_large_days_field_read() {
        let time_stamper = TimeProvider::new_with_u24_days(0x108020_u32, 0);
        assert!(time_stamper.is_ok());
        let time_stamper = time_stamper.unwrap();
        let mut buf = [0; 16];
        let written = time_stamper.write_to_bytes(&mut buf);
        assert!(written.is_ok());
        let provider = TimeProvider::<DaysLen24Bits>::from_bytes(&buf);
        assert!(provider.is_ok());
        let provider = provider.unwrap();
        assert_eq!(provider.ccsds_days(), 0x108020);
        assert_eq!(provider.ms_of_day(), 0);
    }

    #[test]
    fn test_large_days_field_read_invalid_ctor() {
        let time_stamper = TimeProvider::new_with_u24_days(0x108020, 0);
        assert!(time_stamper.is_ok());
        let time_stamper = time_stamper.unwrap();
        let mut buf = [0; 16];
        let written = time_stamper.write_to_bytes(&mut buf);
        assert!(written.is_ok());
        let faulty_ctor = TimeProvider::<DaysLen16Bits>::from_bytes(&buf);
        assert!(faulty_ctor.is_err());
        let error = faulty_ctor.unwrap_err();
        if let TimestampError::CdsError(cds::CdsError::InvalidCtorForDaysOfLenInPreamble(
            len_of_day,
        )) = error
        {
            assert_eq!(len_of_day, LengthOfDaySegment::Long24Bits);
        } else {
            panic!("Wrong error type");
        }
    }

    #[test]
    fn test_write() {
        let mut buf = [0; 16];
        let time_stamper_0 = TimeProvider::new_with_u16_days(0, 0);
        let mut res = time_stamper_0.write_to_bytes(&mut buf);
        assert!(res.is_ok());
        assert_eq!(buf[0], (CcsdsTimeCodes::Cds as u8) << 4);
        assert_eq!(
            u16::from_be_bytes(buf[1..3].try_into().expect("Byte conversion failed")),
            0
        );
        assert_eq!(
            u32::from_be_bytes(buf[3..7].try_into().expect("Byte conversion failed")),
            0
        );
        let time_stamper_1 = TimeProvider::new_with_u16_days(u16::MAX - 1, u32::MAX - 1);
        res = time_stamper_1.write_to_bytes(&mut buf);
        assert!(res.is_ok());
        assert_eq!(buf[0], (CcsdsTimeCodes::Cds as u8) << 4);
        assert_eq!(
            u16::from_be_bytes(buf[1..3].try_into().expect("Byte conversion failed")),
            u16::MAX - 1
        );
        assert_eq!(
            u32::from_be_bytes(buf[3..7].try_into().expect("Byte conversion failed")),
            u32::MAX - 1
        );
    }

    #[test]
    fn test_faulty_write_buf_too_small() {
        let mut buf = [0; 7];
        let time_stamper = TimeProvider::new_with_u16_days(u16::MAX - 1, u32::MAX - 1);
        for i in 0..6 {
            let res = time_stamper.write_to_bytes(&mut buf[0..i]);
            assert!(res.is_err());
            match res.unwrap_err() {
                ByteConversionError(ToSliceTooSmall(missmatch)) => {
                    assert_eq!(missmatch.found, i);
                    assert_eq!(missmatch.expected, 7);
                }
                _ => panic!(
                    "{}",
                    format!("Invalid error {:?} detected", res.unwrap_err())
                ),
            }
        }
    }

    #[test]
    fn test_faulty_read_buf_too_small() {
        let buf = [0; 7];
        for i in 0..6 {
            let res = TimeProvider::<DaysLen16Bits>::from_bytes(&buf[0..i]);
            assert!(res.is_err());
            let err = res.unwrap_err();
            match err {
                ByteConversionError(e) => match e {
                    FromSliceTooSmall(missmatch) => {
                        assert_eq!(missmatch.found, i);
                        assert_eq!(missmatch.expected, 7);
                    }
                    _ => panic!("{}", format!("Invalid error {:?} detected", e)),
                },
                _ => {
                    panic!("Unexpected error {:?}", err);
                }
            }
        }
    }

    #[test]
    fn test_faulty_invalid_pfield() {
        let mut buf = [0; 16];
        let time_stamper_0 = TimeProvider::new_with_u16_days(0, 0);
        let res = time_stamper_0.write_to_bytes(&mut buf);
        assert!(res.is_ok());
        buf[0] = 0;
        let res = TimeProvider::<DaysLen16Bits>::from_bytes(&buf);
        assert!(res.is_err());
        let err = res.unwrap_err();
        match err {
            InvalidTimeCode(code, raw) => {
                assert_eq!(code, CcsdsTimeCodes::Cds);
                assert_eq!(raw, 0);
            }
            _ => {}
        }
    }

    #[test]
    fn test_reading() {
        let mut buf = [0; 16];
        let time_stamper = TimeProvider::new_with_u16_days(u16::MAX - 1, u32::MAX - 1);
        let res = time_stamper.write_to_bytes(&mut buf);
        assert!(res.is_ok());
        assert_eq!(buf[0], (CcsdsTimeCodes::Cds as u8) << 4);
        assert_eq!(
            u16::from_be_bytes(buf[1..3].try_into().expect("Byte conversion failed")),
            u16::MAX - 1
        );
        assert_eq!(
            u32::from_be_bytes(buf[3..7].try_into().expect("Byte conversion failed")),
            u32::MAX - 1
        );

        let read_stamp: TimeProvider<DaysLen16Bits> =
            TimeProvider::from_bytes(&buf).expect("Reading timestamp failed");
        assert_eq!(read_stamp.ccsds_days(), u16::MAX - 1);
        assert_eq!(read_stamp.ms_of_day(), u32::MAX - 1);
    }

    #[test]
    fn test_time_now() {
        let timestamp_now = TimeProvider::from_now_with_u16_days().unwrap();
        let compare_stamp = Utc::now();
        let dt = timestamp_now.date_time().unwrap();
        if compare_stamp.year() > dt.year() {
            assert_eq!(compare_stamp.year() - dt.year(), 1);
        } else {
            assert_eq!(dt.year(), compare_stamp.year());
        }
        generic_dt_property_equality_check(dt.month(), compare_stamp.month(), 1, 12);

        assert_eq!(dt.day(), compare_stamp.day());
        if compare_stamp.day() < dt.day() {
            assert!(dt.day() >= 28);
            assert_eq!(compare_stamp.day(), 1);
        } else if compare_stamp.day() > dt.day() {
            assert_eq!(compare_stamp.day() - dt.day(), 1);
        } else {
            assert_eq!(compare_stamp.day(), dt.day());
        }
        generic_dt_property_equality_check(dt.hour(), compare_stamp.hour(), 0, 23);
        generic_dt_property_equality_check(dt.minute(), compare_stamp.minute(), 0, 59);
    }

    #[test]
    fn test_submillis_precision_micros() {
        let mut time_stamper = TimeProvider::new_with_u16_days(0, 0);
        time_stamper.set_submillis_precision(SubmillisPrecision::Microseconds(500));
        assert!(time_stamper.submillis_precision().is_some());
        if let SubmillisPrecision::Microseconds(micros) =
            time_stamper.submillis_precision().unwrap()
        {
            assert_eq!(micros, 500);
        } else {
            panic!("Submillis precision was not set properly");
        }
        let mut write_buf: [u8; 16] = [0; 16];
        let written = time_stamper
            .write_to_bytes(&mut write_buf)
            .expect("Writing timestamp failed");
        assert_eq!(written, 9);
        let cross_check: u16 = 500;
        assert_eq!(write_buf[7..9], cross_check.to_be_bytes());
    }

    #[test]
    fn test_submillis_precision_picos() {
        let mut time_stamper = TimeProvider::new_with_u16_days(0, 0);
        time_stamper.set_submillis_precision(SubmillisPrecision::Picoseconds(5e8 as u32));
        assert!(time_stamper.submillis_precision().is_some());
        if let SubmillisPrecision::Picoseconds(ps) = time_stamper.submillis_precision().unwrap() {
            assert_eq!(ps, 5e8 as u32);
        } else {
            panic!("Submillis precision was not set properly");
        }
        let mut write_buf: [u8; 16] = [0; 16];
        let written = time_stamper
            .write_to_bytes(&mut write_buf)
            .expect("Writing timestamp failed");
        assert_eq!(written, 11);
        let cross_check: u32 = 5e8 as u32;
        assert_eq!(write_buf[7..11], cross_check.to_be_bytes());
    }

    #[test]
    fn read_stamp_with_ps_submillis_precision() {
        let mut time_stamper = TimeProvider::new_with_u16_days(0, 0);
        time_stamper.set_submillis_precision(SubmillisPrecision::Picoseconds(5e8 as u32));
        let mut write_buf: [u8; 16] = [0; 16];
        let written = time_stamper
            .write_to_bytes(&mut write_buf)
            .expect("Writing timestamp failed");
        assert_eq!(written, 11);
        let stamp_deserialized = TimeProvider::<DaysLen16Bits>::from_bytes(&write_buf);
        assert!(stamp_deserialized.is_ok());
        let stamp_deserialized = stamp_deserialized.unwrap();
        assert_eq!(stamp_deserialized.len_as_bytes(), 11);
        assert!(stamp_deserialized.submillis_precision().is_some());
        let submillis_rec = stamp_deserialized.submillis_precision().unwrap();
        if let SubmillisPrecision::Picoseconds(ps) = submillis_rec {
            assert_eq!(ps, 5e8 as u32);
        } else {
            panic!("Wrong precision field detected");
        }
    }

    #[test]
    fn read_stamp_with_us_submillis_precision() {
        let mut time_stamper = TimeProvider::new_with_u16_days(0, 0);
        time_stamper.set_submillis_precision(SubmillisPrecision::Microseconds(500));
        let mut write_buf: [u8; 16] = [0; 16];
        let written = time_stamper
            .write_to_bytes(&mut write_buf)
            .expect("Writing timestamp failed");
        assert_eq!(written, 9);
        let stamp_deserialized = TimeProvider::<DaysLen16Bits>::from_bytes(&write_buf);
        assert!(stamp_deserialized.is_ok());
        let stamp_deserialized = stamp_deserialized.unwrap();
        assert_eq!(stamp_deserialized.len_as_bytes(), 9);
        assert!(stamp_deserialized.submillis_precision().is_some());
        let submillis_rec = stamp_deserialized.submillis_precision().unwrap();
        if let SubmillisPrecision::Microseconds(us) = submillis_rec {
            assert_eq!(us, 500);
        } else {
            panic!("Wrong precision field detected");
        }
    }

    #[test]
    fn test_creation_from_dt() {
        let subsec_millis = 250;
        let naivedatetime_utc = NaiveDate::from_ymd_opt(2023, 01, 14)
            .unwrap()
            .and_hms_milli_opt(16, 49, 30, subsec_millis)
            .unwrap();
        let datetime_utc = DateTime::<Utc>::from_utc(naivedatetime_utc, Utc);
        let time_provider = TimeProvider::from_dt_with_u16_days(&datetime_utc).unwrap();
        // https://www.timeanddate.com/date/durationresult.html?d1=01&m1=01&y1=1958&d2=14&m2=01&y2=2023
        // Leap years need to be accounted for as well.
        assert_eq!(time_provider.ccsds_days, 23754);
        assert_eq!(time_provider.ms_of_day, 30 * 1000 + 49 * 60 * 1000 + 16 * 60 * 60 * 1000 + subsec_millis);
        assert_eq!(time_provider.date_time().unwrap(), datetime_utc);
        let time_provider_2: TimeProvider<DaysLen16Bits> = datetime_utc.try_into().expect("conversion failed");
        // Test the TryInto trait impl
        assert_eq!(time_provider, time_provider_2);
    }

    #[test]
    fn test_creation_from_dt_us_prec() {
        // 250 ms + 500 us
        let subsec_millis = 250;
        let subsec_micros = subsec_millis * 1000 + 500;
        let naivedatetime_utc = NaiveDate::from_ymd_opt(2023, 01, 14)
            .unwrap()
            .and_hms_micro_opt(16, 49, 30, subsec_micros)
            .unwrap();
        let datetime_utc = DateTime::<Utc>::from_utc(naivedatetime_utc, Utc);
        let time_provider = TimeProvider::from_dt_with_u16_days_us_precision(&datetime_utc).unwrap();
        // https://www.timeanddate.com/date/durationresult.html?d1=01&m1=01&y1=1958&d2=14&m2=01&y2=2023
        // Leap years need to be accounted for as well.
        assert_eq!(time_provider.ccsds_days, 23754);
        assert_eq!(time_provider.ms_of_day, 30 * 1000 + 49 * 60 * 1000 + 16 * 60 * 60 * 1000 + subsec_millis);
        assert!(time_provider.submillis_precision.is_some());
        match time_provider.submillis_precision.unwrap() {
            SubmillisPrecision::Microseconds(us) => {
                assert_eq!(us, 500);
            }
            _=> panic!("unexpected precision field")
        }
        assert_eq!(time_provider.date_time().unwrap(), datetime_utc);
    }

    #[test]
    fn test_creation_from_dt_ps_prec() {
        // 250 ms + 500 us
        let subsec_millis = 250;
        let subsec_nanos = subsec_millis * 1000 * 1000 + 500 * 1000;
        let naivedatetime_utc = NaiveDate::from_ymd_opt(2023, 01, 14)
            .unwrap()
            .and_hms_nano_opt(16, 49, 30, subsec_nanos)
            .unwrap();
        let datetime_utc = DateTime::<Utc>::from_utc(naivedatetime_utc, Utc);
        let time_provider = TimeProvider::from_dt_with_u16_days_ps_precision(&datetime_utc).unwrap();
        // https://www.timeanddate.com/date/durationresult.html?d1=01&m1=01&y1=1958&d2=14&m2=01&y2=2023
        // Leap years need to be accounted for as well.
        assert_eq!(time_provider.ccsds_days, 23754);
        assert_eq!(time_provider.ms_of_day, 30 * 1000 + 49 * 60 * 1000 + 16 * 60 * 60 * 1000 + subsec_millis);
        assert!(time_provider.submillis_precision.is_some());
        match time_provider.submillis_precision.unwrap() {
            SubmillisPrecision::Picoseconds(ps) => {
                assert_eq!(ps, subsec_nanos * 1000);
            }
            _=> panic!("unexpected precision field")
        }
        assert_eq!(time_provider.date_time().unwrap(), datetime_utc);
    }

    #[test]
    fn test_creation_from_unix_stamp_0() {
        let unix_secs = 0;
        let subsec_millis = 0;
        let time_provider = TimeProvider::from_unix_secs_with_u16_days(unix_secs, subsec_millis)
            .expect("creating provider from unix stamp failed");
        assert_eq!(time_provider.ccsds_days, -DAYS_CCSDS_TO_UNIX as u16)
    }

    #[test]
    fn test_creation_from_unix_stamp_1() {
        let subsec_millis = 250;
        let naivedatetime_utc = NaiveDate::from_ymd_opt(2023, 01, 14)
            .unwrap()
            .and_hms_milli_opt(16, 49, 30, subsec_millis)
            .unwrap();
        let datetime_utc = DateTime::<Utc>::from_utc(naivedatetime_utc, Utc);
        let time_provider = TimeProvider::from_unix_secs_with_u16_days(datetime_utc.timestamp(), subsec_millis)
            .expect("creating provider from unix stamp failed");
        // https://www.timeanddate.com/date/durationresult.html?d1=01&m1=01&y1=1958&d2=14&m2=01&y2=2023
        // Leap years need to be accounted for as well.
        assert_eq!(time_provider.ccsds_days, 23754);
        assert_eq!(time_provider.ms_of_day, 30 * 1000 + 49 * 60 * 1000 + 16 * 60 * 60 * 1000 + subsec_millis);
        let dt_back = time_provider.date_time().unwrap();
        assert_eq!(datetime_utc, dt_back);
    }

    #[test]
    fn test_creation_0_ccsds_days() {
        let unix_secs = DAYS_CCSDS_TO_UNIX as i64 * SECONDS_PER_DAY as i64;
        let subsec_millis = 0;
        let time_provider = TimeProvider::from_unix_secs_with_u16_days(unix_secs, subsec_millis)
            .expect("creating provider from unix stamp failed");
        assert_eq!(time_provider.ccsds_days, 0)
    }

    #[test]
    fn test_invalid_creation_from_unix_stamp_days_too_large() {
        let invalid_unix_secs: i64 = (u16::MAX as i64 + 1) * SECONDS_PER_DAY as i64;
        let subsec_millis = 0;
        match TimeProvider::from_unix_secs_with_u16_days(invalid_unix_secs as i64, subsec_millis) {
            Ok(_) => {
                panic!("creation should not succeed")
            }
            Err(e) => {
                if let TimestampError::CdsError(CdsError::InvalidCcsdsDays(days)) = e {
                    assert_eq!(
                        days,
                        unix_to_ccsds_days(invalid_unix_secs / SECONDS_PER_DAY as i64)
                    );
                } else {
                    panic!("unexpected error {}", e)
                }
            }
        }
    }

    #[test]
    fn test_invalid_creation_from_unix_stamp_before_ccsds_epoch() {
        // This is a unix stamp before the CCSDS epoch (01-01-1958 00:00:00), this should be
        // precisely 31-12-1957 23:59:55
        let unix_secs = DAYS_CCSDS_TO_UNIX * SECONDS_PER_DAY as i32 - 5;
        let subsec_millis = 0;
        match TimeProvider::from_unix_secs_with_u16_days(unix_secs as i64, subsec_millis) {
            Ok(_) => {
                panic!("creation should not succeed")
            }
            Err(e) => {
                if let TimestampError::DateBeforeCcsdsEpoch(dt) = e {
                    assert_eq!(dt.year(), 1957);
                    assert_eq!(dt.month(), 12);
                    assert_eq!(dt.day(), 31);
                    assert_eq!(dt.hour(), 23);
                    assert_eq!(dt.minute(), 59);
                    assert_eq!(dt.second(), 55);
                } else {
                    panic!("unexpected error {}", e)
                }
            }
        }
    }

    #[test]
    #[cfg(feature = "serde")]
    fn test_serialization() {
        let stamp_now = TimeProvider::from_now_with_u16_days().expect("Error retrieving time");
        let val = to_allocvec(&stamp_now).expect("Serializing timestamp failed");
        assert!(val.len() > 0);
        let stamp_deser: TimeProvider = from_bytes(&val).expect("Stamp deserialization failed");
        assert_eq!(stamp_deser, stamp_now);
    }

    fn generic_dt_property_equality_check(first: u32, second: u32, start: u32, end: u32) {
        if second < first {
            assert_eq!(second, start);
            assert_eq!(first, end);
        } else if second > first {
            assert_eq!(second - first, 1);
        } else {
            assert_eq!(first, second);
        }
    }
}<|MERGE_RESOLUTION|>--- conflicted
+++ resolved
@@ -313,13 +313,7 @@
                     ));
                 }
                 SubmillisPrecision::Picoseconds(_) => {
-<<<<<<< HEAD
-                    prec = Some(SubmillisPrecision::Picoseconds(
-                        (now.subsec_nanos() * 1000),
-                    ));
-=======
                     prec = Some(SubmillisPrecision::Picoseconds(now.subsec_nanos() * 1000));
->>>>>>> 1c702f93
                 }
                 _ => (),
             }
